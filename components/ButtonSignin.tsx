/* eslint-disable @next/next/no-img-element */
"use client";

<<<<<<< HEAD
import { useSession, signIn } from "next-auth/react";
import Link from "next/link";
import { useRouter } from "next/navigation";
=======
import { useState, useEffect } from "react";
import Link from "next/link";
import { User } from "@supabase/supabase-js";
import { createClient } from "@/libs/supabase/client";
>>>>>>> b9e8c08e
import config from "@/config";

// A simple button to sign in with our providers (Google & Magic Links).
// It automatically redirects user to callbackUrl (config.auth.callbackUrl) after login, which is normally a private page for users to manage their accounts.
// If the user is already logged in, it will show their profile picture & redirect them to callbackUrl immediately.
const ButtonSignin = ({
  text = "Get started",
  extraStyle,
}: {
  text?: string;
  extraStyle?: string;
}) => {
<<<<<<< HEAD
  const router = useRouter();
  const { data: session, status } = useSession();

  const handleClick = () => {
    if (status === "authenticated") {
      router.push(config.auth.callbackUrl);
    } else {
      signIn(undefined, { callbackUrl: config.auth.callbackUrl });
    }
  };

  if (status === "authenticated") {
=======
  const supabase = createClient();
  const [user, setUser] = useState<User>(null);

  useEffect(() => {
    const getUser = async () => {
      const {
        data: { user },
      } = await supabase.auth.getUser();

      setUser(user);
    };

    getUser();
  }, [supabase]);

  if (user) {
>>>>>>> b9e8c08e
    return (
      <Link
        href={config.auth.callbackUrl}
        className={`btn ${extraStyle ? extraStyle : ""}`}
      >
<<<<<<< HEAD
        {session.user?.image ? (
          <img
            src={session.user?.image}
            alt={session.user?.name || "Account"}
=======
        {user?.user_metadata?.avatar_url ? (
          <img
            src={user?.user_metadata?.avatar_url}
            alt={user?.user_metadata?.name || "Account"}
>>>>>>> b9e8c08e
            className="w-6 h-6 rounded-full shrink-0"
            referrerPolicy="no-referrer"
            width={24}
            height={24}
          />
        ) : (
          <span className="w-6 h-6 bg-base-300 flex justify-center items-center rounded-full shrink-0">
<<<<<<< HEAD
            {session.user?.name?.charAt(0) || session.user?.email?.charAt(0)}
          </span>
        )}
        {session.user?.name || session.user?.email || "Account"}
=======
            {user?.user_metadata?.name?.charAt(0) || user?.email?.charAt(0)}
          </span>
        )}
        {user?.user_metadata?.name || user?.email || "Account"}
>>>>>>> b9e8c08e
      </Link>
    );
  }

  return (
    <Link
      className={`btn ${extraStyle ? extraStyle : ""}`}
<<<<<<< HEAD
      onClick={handleClick}
=======
      href={config.auth.loginUrl}
>>>>>>> b9e8c08e
    >
      {text}
    </Link>
  );
};

export default ButtonSignin;<|MERGE_RESOLUTION|>--- conflicted
+++ resolved
@@ -1,16 +1,10 @@
 /* eslint-disable @next/next/no-img-element */
 "use client";
 
-<<<<<<< HEAD
-import { useSession, signIn } from "next-auth/react";
-import Link from "next/link";
-import { useRouter } from "next/navigation";
-=======
 import { useState, useEffect } from "react";
 import Link from "next/link";
 import { User } from "@supabase/supabase-js";
 import { createClient } from "@/libs/supabase/client";
->>>>>>> b9e8c08e
 import config from "@/config";
 
 // A simple button to sign in with our providers (Google & Magic Links).
@@ -23,20 +17,6 @@
   text?: string;
   extraStyle?: string;
 }) => {
-<<<<<<< HEAD
-  const router = useRouter();
-  const { data: session, status } = useSession();
-
-  const handleClick = () => {
-    if (status === "authenticated") {
-      router.push(config.auth.callbackUrl);
-    } else {
-      signIn(undefined, { callbackUrl: config.auth.callbackUrl });
-    }
-  };
-
-  if (status === "authenticated") {
-=======
   const supabase = createClient();
   const [user, setUser] = useState<User>(null);
 
@@ -53,23 +33,15 @@
   }, [supabase]);
 
   if (user) {
->>>>>>> b9e8c08e
     return (
       <Link
         href={config.auth.callbackUrl}
         className={`btn ${extraStyle ? extraStyle : ""}`}
       >
-<<<<<<< HEAD
-        {session.user?.image ? (
-          <img
-            src={session.user?.image}
-            alt={session.user?.name || "Account"}
-=======
         {user?.user_metadata?.avatar_url ? (
           <img
             src={user?.user_metadata?.avatar_url}
             alt={user?.user_metadata?.name || "Account"}
->>>>>>> b9e8c08e
             className="w-6 h-6 rounded-full shrink-0"
             referrerPolicy="no-referrer"
             width={24}
@@ -77,17 +49,10 @@
           />
         ) : (
           <span className="w-6 h-6 bg-base-300 flex justify-center items-center rounded-full shrink-0">
-<<<<<<< HEAD
-            {session.user?.name?.charAt(0) || session.user?.email?.charAt(0)}
-          </span>
-        )}
-        {session.user?.name || session.user?.email || "Account"}
-=======
             {user?.user_metadata?.name?.charAt(0) || user?.email?.charAt(0)}
           </span>
         )}
         {user?.user_metadata?.name || user?.email || "Account"}
->>>>>>> b9e8c08e
       </Link>
     );
   }
@@ -95,11 +60,7 @@
   return (
     <Link
       className={`btn ${extraStyle ? extraStyle : ""}`}
-<<<<<<< HEAD
-      onClick={handleClick}
-=======
       href={config.auth.loginUrl}
->>>>>>> b9e8c08e
     >
       {text}
     </Link>
