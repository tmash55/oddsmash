--- conflicted
+++ resolved
@@ -62,18 +62,10 @@
 };
 
 // All the client wrappers are here (they can't be in server components)
-<<<<<<< HEAD
-// 1. SessionProvider: Allow the useSession from next-auth (find out if user is auth or not)
-// 2. NextTopLoader: Show a progress bar at the top when navigating between pages
-// 3. Toaster: Show Success/Error messages anywhere from the app with toast()
-// 4. Tooltip: Show a tooltip if any JSX element has these 2 attributes: data-tooltip-id="tooltip" data-tooltip-content=""
-// 5. CrispChat: Set Crisp customer chat support (see above)
-=======
 // 1. NextTopLoader: Show a progress bar at the top when navigating between pages
 // 2. Toaster: Show Success/Error messages anywhere from the app with toast()
 // 3. Tooltip: Show tooltips if any JSX elements has these 2 attributes: data-tooltip-id="tooltip" data-tooltip-content=""
 // 4. CrispChat: Set Crisp customer chat support (see above)
->>>>>>> b9e8c08e
 const ClientLayout = ({ children }: { children: ReactNode }) => {
   return (
     <>
@@ -90,19 +82,11 @@
         }}
       />
 
-<<<<<<< HEAD
-        {/* Show a tooltip if any JSX element has these 2 attributes: data-tooltip-id="tooltip" data-tooltip-content="" */}
-        <Tooltip
-          id="tooltip"
-          className="z-[60] !opacity-100 max-w-sm shadow-lg"
-        />
-=======
       {/* Show tooltips if any JSX elements has these 2 attributes: data-tooltip-id="tooltip" data-tooltip-content="" */}
       <Tooltip
         id="tooltip"
         className="z-[60] !opacity-100 max-w-sm shadow-lg"
       />
->>>>>>> b9e8c08e
 
       {/* Set Crisp customer chat support */}
       <CrispChat />
